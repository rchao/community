--- conflicted
+++ resolved
@@ -26,11 +26,10 @@
   * Andrea Tagliasacchi [@ataiya](https://github.com/ataiya/), Google
   * Sofien Bouaziz [@sofienbouaziz](https://github.com/sofienbouaziz), Google
   * [Derek Nowrouzezahrai](http://www.cim.mcgill.ca/~derek/), McGill
-<<<<<<< HEAD
-
+  
 * For Tensorflow questions, contact Paige Bailey, [dynamicwebpaige](https://github.com/dynamicwebpaige) - webpaige at google dot com
 * For administrative questions, contact Thea Lamkin,[@theadactyl](https://github.com/ewilde) - thealamkin at google dot com
-  
+
 ## Membership
 
 We encourage any researchers and developers working in the computer graphics and computer vision communities to participate in this SIG. Whether you are conducting academic research or building industry applications in this space, we welcome your feedback on and contributions to Tensorflow Graphics’ components and central tooling, and are eager to hear about any downstream research results and implementations of our code. 
@@ -41,8 +40,6 @@
 * graphics-core@tensorflow.org -- mailing list for core SIG leaders in academia
   
 ### Founding Members
-=======
->>>>>>> 84b5ba5c
 
 * Paige Bailey (Google)
 * Luke Barrington (Google)
